--- conflicted
+++ resolved
@@ -11,12 +11,15 @@
 from dynamite import config
 config.initialize(dnm_args)
 config.global_shell = True
+
+import random
 
 import dynamite.operators as do
 from dynamite.tools import build_state,vectonumpy
 from dynamite._utils import coeff_to_str
 from dynamite.extras import commutator, Majorana
 import numpy as np
+import scipy
 from petsc4py.PETSc import Sys,NormType,COMM_WORLD
 Print = Sys.Print
 
@@ -711,37 +714,55 @@
                     r,msg = check_close(qtp_EE,dy_EE)
                     self.assertTrue(r,msg=msg)
 
-<<<<<<< HEAD
-=======
-                    
-class Renyi_Entropy(ut.TestCase):
-
-    def test_Renyi(self):
-
+from dynamite.computations import dm_renyi_entropy
+
+class Renyi(ut.TestCase):
+
+    '''
+    For this test, we start with a diagonal density matrix, compute the Renyi entropy
+    (which is easy because it's diagonal), then rotate it, and make sure dynamite still
+    gets the right answer.
+    '''
+
+    def test_random(self):
         np.random.seed(42)
-        
         diag = np.random.rand(100)
         diag /= np.sum(diag)
-
-        dm = np.diag( diag)
-        
+        self.check_renyi(diag)
+
+    def test_pure(self):
+        diag = np.zeros(100)
+        diag[0] = 1
+        self.check_renyi(diag)
+
+    def test_decaying(self):
+        diag = np.arange(1, 100)
+        diag = 1/diag
+        diag /= np.sum(diag)
+        self.check_renyi(diag)
+
+    def check_renyi(self, diag):
+
+        dm = np.diag(diag)
+
         for n in range(2,10):
 
-            Ren_sol = (1.0/(1-n)) * np.log(np.sum(diag**n))
-
-            # Pick a random unitary
-            H = np.random.randn( (100,100))
+            ren_sol = (1.0/(1-n)) * np.log(np.sum(diag**n))
+
+            # Pick a random unitary, to rotate our density matrix by
+            H = np.random.randn(diag.size, diag.size) + 1j * np.random.randn(diag.size, diag.size)
             H = H + np.conj(H.T)
-            U = np.linalg.expm(-1j * H)
-
-            dm_transformed = U @ ( dm @ np.conj(U.T))
-            Ren = dm_renyi_entropy(dm_transformed, n)
-
-            r,msg = check_close( Ren, Ren_sol)
+            U = scipy.linalg.expm(-1j * H)
+
+            # it would be nice to use the @ operator, but we use
+            # np.array.dot() to be compatible with python 3.[<5]
+            dm_transformed = U.dot(dm.dot(np.conj(U.T)))
+            ren = dm_renyi_entropy(dm_transformed, n)
+
+            r,msg = check_close(ren, ren_sol)
             self.assertTrue(r,msg=msg)
 
-            
->>>>>>> 9adf7cf5
+
 class Save(ut.TestCase):
     def test_SaveAndLoad(self):
         H,n = Hamiltonians.longrange(7)
