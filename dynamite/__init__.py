--- conflicted
+++ resolved
@@ -2,9 +2,4 @@
 from .computations import mgr as _mgr
 _mgr.initialize_slepc()
 
-from .operators import *
-<<<<<<< HEAD
-from .computations import evolve,build_state,Print
-=======
-from .computations import *
->>>>>>> c635e9eb
+from .operators import *